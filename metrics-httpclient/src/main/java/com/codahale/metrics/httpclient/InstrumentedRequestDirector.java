--- conflicted
+++ resolved
@@ -16,23 +16,14 @@
 
 import java.io.IOException;
 
-import static com.codahale.metrics.MetricRegistry.name;
 
-<<<<<<< HEAD
-class InstrumentedRequestDirector extends DefaultRequestDirector {
-=======
 public class InstrumentedRequestDirector extends DefaultRequestDirector {
-    private final static String GET = "GET", POST = "POST", HEAD = "HEAD", PUT = "PUT",
-            OPTIONS = "OPTIONS", DELETE = "DELETE", TRACE = "TRACE",
-            CONNECT = "CONNECT", MOVE = "MOVE", PATCH = "PATCH";
->>>>>>> 4ff25d50
 
     private final MetricRegistry registry;
     private final HttpClientMetricNameStrategy metricNameStrategy;
     private final String name;
 
-<<<<<<< HEAD
-    InstrumentedRequestDirector(MetricRegistry registry,
+    public InstrumentedRequestDirector(MetricRegistry registry,
                                 String name,
                                 HttpClientMetricNameStrategy metricNameStrategy,
                                 Log log,
@@ -48,23 +39,6 @@
                                 AuthenticationStrategy proxyAuthStrategy,
                                 UserTokenHandler userTokenHandler,
                                 HttpParams params) {
-=======
-    public InstrumentedRequestDirector(MetricRegistry registry,
-                                       String name,
-                                       Log log,
-                                       HttpRequestExecutor requestExec,
-                                       ClientConnectionManager conman,
-                                       ConnectionReuseStrategy reustrat,
-                                       ConnectionKeepAliveStrategy kastrat,
-                                       HttpRoutePlanner rouplan,
-                                       HttpProcessor httpProcessor,
-                                       HttpRequestRetryHandler retryHandler,
-                                       RedirectStrategy redirectStrategy,
-                                       AuthenticationStrategy targetAuthStrategy,
-                                       AuthenticationStrategy proxyAuthStrategy,
-                                       UserTokenHandler userTokenHandler,
-                                       HttpParams params) {
->>>>>>> 4ff25d50
         super(log,
               requestExec,
               conman,
